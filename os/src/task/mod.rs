--- conflicted
+++ resolved
@@ -83,10 +83,7 @@
     // however, if this is the main thread of current process
     // the process should terminate at once
     if tid == 0 {
-<<<<<<< HEAD
         kprintln!("[KERN] task::exit_current_and_run_next(): it's main thread, process should terminate at once");
-        remove_from_pid2process(process.getpid());
-=======
         let pid = process.getpid();
         if pid == IDLE_PID {
             println!(
@@ -102,7 +99,6 @@
             }
         }
         remove_from_pid2process(pid);
->>>>>>> ae7160a5
         let mut process_inner = process.inner_exclusive_access();
         // mark this process as a zombie process
         kprintln!("[KERN] task::exit_current_and_run_next(): mark this process as a zombie process");
@@ -124,11 +120,8 @@
         // deallocate user res (including tid/trap_cx/ustack) of all threads
         // it has to be done before we dealloc the whole memory_set
         // otherwise they will be deallocated twice
-<<<<<<< HEAD
         kprintln!("[KERN] task::exit_current_and_run_next(): deallocate user res (tid/trap_cx/ustack) of all threads");
-=======
         let mut recycle_res = Vec::<TaskUserRes>::new();
->>>>>>> ae7160a5
         for task in process_inner.tasks.iter().filter(|t| t.is_some()) {
             let task = task.as_ref().unwrap();
             let mut task_inner = task.inner_exclusive_access();
@@ -136,9 +129,8 @@
                 recycle_res.push(res);
             }
         }
-<<<<<<< HEAD
+
         kprintln!("[KERN] task::exit_current_and_run_next(): clear children Vector in process_inner");
-=======
         // dealloc_tid and dealloc_user_res require access to PCB inner, so we
         // need to collect those user res first, then release process_inner
         // for now to avoid deadlock/double borrow problem.
@@ -146,7 +138,6 @@
         recycle_res.clear();
 
         let mut process_inner = process.inner_exclusive_access();
->>>>>>> ae7160a5
         process_inner.children.clear();
         // deallocate other data in user space i.e. program code/data section
         kprintln!("[KERN] task::exit_current_and_run_next(): deallocate code/data in user space");
