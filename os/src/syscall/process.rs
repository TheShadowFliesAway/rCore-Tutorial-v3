use crate::task::{
    suspend_current_and_run_next,
    exit_current_and_run_next,
    current_task,
    current_process,
    current_user_token,
};
use crate::timer::get_time_ms;
use crate::mm::{
    translated_str,
    translated_refmut,
    translated_ref,
};
use crate::fs::{
    open_file,
    OpenFlags,
};
use alloc::sync::Arc;
use alloc::vec::Vec;
use alloc::string::String;

pub fn sys_exit(exit_code: i32) -> ! {
    exit_current_and_run_next(exit_code);
    panic!("Unreachable in sys_exit!");
}

pub fn sys_yield() -> isize {
    suspend_current_and_run_next();
    0
}

pub fn sys_get_time() -> isize {
    get_time_ms() as isize
}

pub fn sys_getpid() -> isize {
    current_task().unwrap().process.upgrade().unwrap().getpid() as isize
}

pub fn sys_fork() -> isize {
    let current_process = current_process();
    let new_process = current_process.fork();
    let new_pid = new_process.getpid();
    // modify trap context of new_task, because it returns immediately after switching
    let new_process_inner = new_process.inner_exclusive_access();
    let task = new_process_inner.tasks[0].as_ref().unwrap();
    let trap_cx = task.inner_exclusive_access().get_trap_cx();
    // we do not have to move to next instruction since we have done it before
    // for child process, fork returns 0
    trap_cx.x[10] = 0;
    new_pid as isize
}

pub fn sys_exec(path: *const u8, mut args: *const usize) -> isize {
    let token = current_user_token();
    let path = translated_str(token, path);
    let mut args_vec: Vec<String> = Vec::new();
    loop {
        let arg_str_ptr = *translated_ref(token, args);
        if arg_str_ptr == 0 {
            break;
        }
        args_vec.push(translated_str(token, arg_str_ptr as *const u8));
        unsafe { args = args.add(1); }
    }
    if let Some(app_inode) = open_file(path.as_str(), OpenFlags::RDONLY) {
        let all_data = app_inode.read_all();
<<<<<<< HEAD
        let task = current_task().unwrap();
        let argc = args_vec.len();
        task.exec(all_data.as_slice(), args_vec);
=======
        let process = current_process();
        let argc = args_vec.len();
        process.exec(all_data.as_slice(), args_vec);
>>>>>>> 2041a7c0
        // return argc because cx.x[10] will be covered with it later
        argc as isize
    } else {
        -1
    }
}

/// If there is not a child process whose pid is same as given, return -1.
/// Else if there is a child process but it is still running, return -2.
pub fn sys_waitpid(pid: isize, exit_code_ptr: *mut i32) -> isize {
    let process = current_process();
    // find a child process

    let mut inner = process.inner_exclusive_access();
    if inner.children
        .iter()
        .find(|p| {pid == -1 || pid as usize == p.getpid()})
        .is_none() {
        return -1;
        // ---- release current PCB
    }
    let pair = inner.children
        .iter()
        .enumerate()
        .find(|(_, p)| {
            // ++++ temporarily access child PCB exclusively
            p.inner_exclusive_access().is_zombie && (pid == -1 || pid as usize == p.getpid())
            // ++++ release child PCB
        });
    if let Some((idx, _)) = pair {
        let child = inner.children.remove(idx);
        // confirm that child will be deallocated after being removed from children list
        assert_eq!(Arc::strong_count(&child), 1);
        let found_pid = child.getpid();
        // ++++ temporarily access child PCB exclusively
        let exit_code = child.inner_exclusive_access().exit_code;
        // ++++ release child PCB
        *translated_refmut(inner.memory_set.token(), exit_code_ptr) = exit_code;
        found_pid as isize
    } else {
        -2
    }
    // ---- release current PCB automatically
}<|MERGE_RESOLUTION|>--- conflicted
+++ resolved
@@ -65,15 +65,9 @@
     }
     if let Some(app_inode) = open_file(path.as_str(), OpenFlags::RDONLY) {
         let all_data = app_inode.read_all();
-<<<<<<< HEAD
-        let task = current_task().unwrap();
-        let argc = args_vec.len();
-        task.exec(all_data.as_slice(), args_vec);
-=======
         let process = current_process();
         let argc = args_vec.len();
         process.exec(all_data.as_slice(), args_vec);
->>>>>>> 2041a7c0
         // return argc because cx.x[10] will be covered with it later
         argc as isize
     } else {
