#![no_std]
#![no_main]
#![feature(panic_info_message)]
#![feature(alloc_error_handler)]
#![feature(naked_functions)]
#![feature(fn_align)]

//use crate::drivers::{GPU_DEVICE, KEYBOARD_DEVICE, MOUSE_DEVICE, INPUT_CONDVAR};
use crate::drivers::{GPU_DEVICE, KEYBOARD_DEVICE, MOUSE_DEVICE};
extern crate alloc;

#[macro_use]
extern crate bitflags;

#[path = "boards/qemu.rs"]
mod board;
use board::*;
#[macro_use]
mod console;
mod config;
mod drivers;
mod fs;
mod lang_items;
mod mm;
mod sbi;
mod sync;
mod syscall;
mod task;
mod timer;
mod trap;
mod net;

<<<<<<< HEAD
use riscv::register::*;
// mod riscvreg;
// use riscvreg::{
//     mstatus, mepc, satp, medeleg, mideleg, sie, mhartid, tp, clint, 
//     mscratch, mtvec, mie, sstatus
// };
// use riscvregs::registers::*;
// use riscvregs::registers::pmpcfg0::*;
//use syscall::create_desktop; //for test
=======
use crate::drivers::chardev::CharDevice;
use crate::drivers::chardev::UART;
>>>>>>> 294386e7

core::arch::global_asm!(include_str!("entry.asm"));

fn clear_bss() {
    extern "C" {
        fn sbss();
        fn ebss();
    }
    unsafe {
        core::slice::from_raw_parts_mut(sbss as usize as *mut u8, ebss as usize - sbss as usize)
            .fill(0);
    }
}

use lazy_static::*;
use sync::UPIntrFreeCell;

lazy_static! {
    pub static ref DEV_NON_BLOCKING_ACCESS: UPIntrFreeCell<bool> =
        unsafe { UPIntrFreeCell::new(false) };
}


#[repr(C, align(16))]
struct Stack([u8; 4096 * 4 * 1]);

#[no_mangle]
static mut STACK0: Stack = Stack([0; 4096 * 4 * 1]);

#[inline]
pub unsafe fn medeleg_write(medeleg: usize){
    core::arch::asm!("csrw medeleg, {}",in(reg)medeleg);
}

pub unsafe fn mideleg_write(mideleg: usize) {
    core::arch::asm!("csrw mideleg, {}", in(reg)mideleg);
}

pub enum SIE {
    SEIE = 1 << 9, // external
    STIE = 1 << 5, // timer
    SSIE = 1 << 1, // software
}

#[inline]
pub unsafe fn sie_read() -> usize {
    let ret:usize;
    core::arch::asm!("csrr {}, sie", out(reg)ret);
    ret
}

#[inline]
pub unsafe fn sie_write(x:usize) {
    core::arch::asm!("csrw sie, {}", in(reg)x);
}

/// enable all software interrupts
/// still need to set SIE bit in sstatus
pub unsafe fn intr_on() {
    let mut sie = sie_read();
    sie |= SIE::SSIE as usize | SIE::STIE as usize | SIE::SEIE as usize;
    sie_write(sie);
}

#[no_mangle]
pub unsafe fn rust_start() -> ! {
    // set MPP mode to Supervisor, for mret
    mstatus::set_mpp(mstatus::MPP::Supervisor);

    // set MEPC to main, for mret
    mepc::write(rust_main as usize);

    // disable paging for now.
    satp::write(0);

    // delegate all interrupts and exceptions to supervisor mode.
    medeleg_write(0xffff);
    mideleg_write(0xffff);
    intr_on();

    // configure Physical Memory Protection to give supervisor mode
    // access to all of physical memory.
    pmpaddr0::write(0x3fffffffffffff);
    pmpcfg0::write(0xf);
    //pmpcfg0::set_pmp(0, Range::TOR, Permission::RWX, false); // 0 < addr < pmpaddr0

    // ask for clock interrupts.
    timer_init();

    // keep each CPU's hartid in its tp register, for cpuid().
    // let id = mhartid::read();
    // core::arch::asm!("mv tp, {0}", in(reg) id);

    // switch to supervisor mode and jump to main().
    core::arch::asm!("mret");

    extern "C" {
        fn rust_main() -> !;
    }
    core::hint::unreachable_unchecked();
}

use core::convert::Into;
use core::ptr;

// a scratch area per CPU for machine-mode timer interrupts.
static mut TIMER_SCRATCH: [u64; 5] = [0; 5];

#[inline]
unsafe fn read_mtime() -> u64 {
    ptr::read_volatile(Into::<usize>::into(CLINT_MTIME) as *const u64)
}

unsafe fn write_mtimecmp(value: u64) {
    let offset = Into::<usize>::into(CLINT_MTIMECMP);
    ptr::write_volatile(offset as *mut u64, value);
}

pub unsafe fn add_mtimecmp(interval:u64){
    let value = read_mtime();
    write_mtimecmp(value+interval);
}

pub fn count_mtiecmp() -> usize{
    let ret:usize;
    ret = Into::<usize>::into(CLINT) + 0x4000;
    ret
}

#[inline]
pub unsafe fn mtvec_write(x:usize){
    core::arch::asm!("csrw mtvec, {}",in(reg)x);
}

use bit_field::BitField;

#[inline]
unsafe fn mstatus_read() -> usize {
    let ret:usize;
    core::arch::asm!("csrr {}, mstatus",out(reg)ret);
    ret
}

#[inline]
unsafe fn mstatus_write(x: usize) {
    core::arch::asm!("csrw mstatus, {}",in(reg)x);
}

// enable machine-mode interrupts.
pub unsafe fn mstatus_enable_interrupt(){
    let mut mstatus = mstatus_read();
    mstatus.set_bit(3, true);
    mstatus_write(mstatus);
}


pub enum MIE {
    MEIE = 1 << 11, // external
    MTIE = 1 << 7,  // timer
    MSIE = 1 << 3  // software
}

#[inline]
pub unsafe fn mie_read() -> usize {
    let ret:usize;
    core::arch::asm!("csrr {}, mie", out(reg)ret);
    ret
}

#[inline]
pub unsafe fn mie_write(x:usize){
    core::arch::asm!("csrw mie, {}",in(reg)x);
}

unsafe fn timer_init() {
    clear_bss();
    // each CPU has a separate source of timer interrupts
    //let id = mhartid::read();

    // ask the CLINT for a timer interrupts
    let interval = 1000000u64; // cycles; about 1/10th second in qemu.
    add_mtimecmp(interval);
    // let mtimecmp = board::clint_mtimecmp(0) as *mut u64;
    // let mtime = board::CLINT_MTIME as *const u64;
    // mtimecmp.write_volatile(mtime.read_volatile() + interval);

    // prepare information in scratch[] for timervec.
    // scratch[0..2] : space for timervec to save registers.
    // scratch[3] : address of CLINT MTIMECMP register.
    // scratch[4] : desired interval (in cycles) between timer interrupts.
    let scratch = &mut TIMER_SCRATCH;
    scratch[3] = count_mtiecmp() as u64;
    scratch[4] = interval;
    mscratch::write(scratch.as_mut_ptr() as usize);

    // set the machine-mode trap handler
    mtvec_write(timervec as usize);
    //mtvec::write(board::timervec as usize, mtvec::TrapMode::Direct);

    // enable machine-mode interrupts.
    mstatus_enable_interrupt();
    //mstatus::set_mie();

    // enable machine-mode timer interrupts.
    mie_write(mie_read() | MIE::MTIE as usize);
    //mie::set_mtimer();
}

use crate::drivers::chardev::CharDevice;
use crate::drivers::chardev::UART;
#[no_mangle]
pub fn rust_main() -> ! {

    //clear_bss();
    mm::init();
    UART.init();
<<<<<<< HEAD
    println!("KERN: begin");
    //loop{};
=======
>>>>>>> 294386e7
    println!("KERN: init gpu");
    let _gpu = GPU_DEVICE.clone();
    println!("KERN: init keyboard");
    let _keyboard = KEYBOARD_DEVICE.clone();
    println!("KERN: init mouse");
    let _mouse = MOUSE_DEVICE.clone();
    println!("KERN: init trap");
    trap::init();
    //trap::enable_timer_interrupt();
    //timer::set_next_trigger();
    board::device_init();
    fs::list_apps();
<<<<<<< HEAD
    //gui::init_paint();
=======
>>>>>>> 294386e7
    task::add_initproc();
    *DEV_NON_BLOCKING_ACCESS.exclusive_access() = true;
    task::run_tasks();
    panic!("Unreachable in rust_main!");
}<|MERGE_RESOLUTION|>--- conflicted
+++ resolved
@@ -30,7 +30,6 @@
 mod trap;
 mod net;
 
-<<<<<<< HEAD
 use riscv::register::*;
 // mod riscvreg;
 // use riscvreg::{
@@ -40,10 +39,6 @@
 // use riscvregs::registers::*;
 // use riscvregs::registers::pmpcfg0::*;
 //use syscall::create_desktop; //for test
-=======
-use crate::drivers::chardev::CharDevice;
-use crate::drivers::chardev::UART;
->>>>>>> 294386e7
 
 core::arch::global_asm!(include_str!("entry.asm"));
 
@@ -260,11 +255,6 @@
     //clear_bss();
     mm::init();
     UART.init();
-<<<<<<< HEAD
-    println!("KERN: begin");
-    //loop{};
-=======
->>>>>>> 294386e7
     println!("KERN: init gpu");
     let _gpu = GPU_DEVICE.clone();
     println!("KERN: init keyboard");
@@ -277,10 +267,6 @@
     //timer::set_next_trigger();
     board::device_init();
     fs::list_apps();
-<<<<<<< HEAD
-    //gui::init_paint();
-=======
->>>>>>> 294386e7
     task::add_initproc();
     *DEV_NON_BLOCKING_ACCESS.exclusive_access() = true;
     task::run_tasks();
